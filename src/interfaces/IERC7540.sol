<<<<<<< HEAD
// SPDX-License-Identifier: MIT OR Apache-2.0
pragma solidity >=0.8.13 <0.9.0;
=======
// SPDX-License-Identifier: MIT
pragma solidity >=0.6.2;
>>>>>>> 8ea52ae0

import {IERC7575} from "./IERC7575.sol";

/// @dev Interface of the base operator logic of ERC7540, as defined in
/// https://eips.ethereum.org/EIPS/eip-7540
interface IERC7540Operator {
    /// @notice The event emitted when an operator is set.
    /// @param controller The address of the controller.
    /// @param operator The address of the operator.
    /// @param approved The approval status.
    event OperatorSet(address indexed controller, address indexed operator, bool approved);

    /// @notice Sets or removes an operator for the caller.
    /// @param operator The address of the operator.
    /// @param approved The approval status.
    /// @return Whether the call was executed successfully or not.
    function setOperator(address operator, bool approved) external returns (bool);

    /// @notice Returns `true` if the `operator` is approved as an operator for an `controller`.
    /// @param controller The address of the controller.
    /// @param operator The address of the operator.
    /// @return status The approval status.
    function isOperator(address controller, address operator) external view returns (bool status);
}

/// @dev Interface of the asynchronous deposit Vault interface of ERC7540, as defined in
/// https://eips.ethereum.org/EIPS/eip-7540
interface IERC7540Deposit is IERC7540Operator {
    event DepositRequest(
        address indexed controller, address indexed owner, uint256 indexed requestId, address sender, uint256 assets
    );

    /// @notice Transfers assets from sender into the Vault and submits a Request for asynchronous deposit.
    /// @param assets the amount of deposit assets to transfer from owner
    /// @param controller the controller of the request who will be able to operate the request
    /// @param owner the source of the deposit assets
    /// @dev
    /// - MUST support ERC-20 approve / transferFrom on asset as a deposit Request flow.
    /// - MUST revert if all of assets cannot be requested for deposit.
    /// - owner MUST be msg.sender unless some unspecified explicit approval is given by the caller,
    ///    approval of ERC-20 tokens from owner to sender is NOT enough.
    /// NOTE: most implementations will require pre-approval of the Vault with the Vault's underlying asset token.
    function requestDeposit(uint256 assets, address controller, address owner) external returns (uint256 requestId);

    /// @notice Returns the amount of requested assets in Pending state.
    /// @dev
    /// - MUST NOT include any assets in Claimable state for deposit or mint.
    /// - MUST NOT show any variations depending on the caller.
    /// - MUST NOT revert unless due to integer overflow caused by an unreasonably large input.
    function pendingDepositRequest(uint256 requestId, address controller)
        external
        view
        returns (uint256 pendingAssets);

    /// @notice Returns the amount of requested assets in Claimable state for the controller to deposit or mint.
    /// @dev
    /// - MUST NOT include any assets in Pending state.
    /// - MUST NOT show any variations depending on the caller.
    /// - MUST NOT revert unless due to integer overflow caused by an unreasonably large input.
    function claimableDepositRequest(uint256 requestId, address controller)
        external
        view
        returns (uint256 claimableAssets);

    /// @notice Mints shares Vault shares to receiver by claiming the Request of the controller.
    /// @dev
    /// - MUST emit the Deposit event.
    /// - controller MUST equal msg.sender unless the controller has approved the msg.sender as an operator.
    function deposit(uint256 assets, address receiver, address controller) external returns (uint256 shares);

    /// @notice Mints exactly shares Vault shares to receiver by claiming the Request of the controller.
    /// @dev
    /// - MUST emit the Deposit event.
    /// - controller MUST equal msg.sender unless the controller has approved the msg.sender as an operator.
    function mint(uint256 shares, address receiver, address controller) external returns (uint256 assets);
}

/// @dev Interface of the asynchronous deposit Vault interface of ERC7540, as defined in
/// https://eips.ethereum.org/EIPS/eip-7540
interface IERC7540Redeem is IERC7540Operator {
    event RedeemRequest(
        address indexed controller, address indexed owner, uint256 indexed requestId, address sender, uint256 assets
    );

    /// @notice Assumes control of shares from sender into the Vault and submits a Request for asynchronous redeem.
    /// @param shares the amount of shares to be redeemed to transfer from owner
    /// @param controller the controller of the request who will be able to operate the request
    /// @param owner the source of the shares to be redeemed
    /// @dev
    /// - MUST support a redeem Request flow where the control of shares is taken from sender directly
    ///   where msg.sender has ERC-20 approval over the shares of owner.
    /// - MUST revert if all of shares cannot be requested for redeem.
    /// NOTE: most implementations will require pre-approval of the Vault with the Vault's share token.
    function requestRedeem(uint256 shares, address controller, address owner) external returns (uint256 requestId);

    /// @notice Returns the amount of requested shares in Pending state.
    /// @dev
    /// - MUST NOT include any shares in Claimable state for redeem or withdraw.
    /// - MUST NOT show any variations depending on the caller.
    /// - MUST NOT revert unless due to integer overflow caused by an unreasonably large input.
    function pendingRedeemRequest(uint256 requestId, address controller)
        external
        view
        returns (uint256 pendingShares);

    /// @notice Returns the amount of requested shares in Claimable state for the controller to redeem or withdraw.
    /// @dev
    /// - MUST NOT include any shares in Pending state for redeem or withdraw.
    /// - MUST NOT show any variations depending on the caller.
    /// - MUST NOT revert unless due to integer overflow caused by an unreasonably large input.
    function claimableRedeemRequest(uint256 requestId, address controller)
        external
        view
        returns (uint256 claimableShares);
}

/// @title ERC-7540: Asynchronous ERC-4626 Tokenized Vaults
/// @dev SEE: https://eips.ethereum.org/EIPS/eip-7540
interface IERC7540 is IERC7540Deposit, IERC7540Redeem, IERC7575 {}<|MERGE_RESOLUTION|>--- conflicted
+++ resolved
@@ -1,10 +1,5 @@
-<<<<<<< HEAD
-// SPDX-License-Identifier: MIT OR Apache-2.0
-pragma solidity >=0.8.13 <0.9.0;
-=======
 // SPDX-License-Identifier: MIT
 pragma solidity >=0.6.2;
->>>>>>> 8ea52ae0
 
 import {IERC7575} from "./IERC7575.sol";
 
