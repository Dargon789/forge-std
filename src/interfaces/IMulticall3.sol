<<<<<<< HEAD
// SPDX-License-Identifier: MIT OR Apache-2.0
pragma solidity >=0.8.13 <0.9.0;
=======
// SPDX-License-Identifier: MIT
pragma solidity >=0.6.2 <0.9.0;

pragma experimental ABIEncoderV2;
>>>>>>> 4e45a2de

/// @title Multicall3
/// @dev SEE: https://github.com/mds1/multicall3/blob/main/src/Multicall3.sol
interface IMulticall3 {
    struct Call {
        address target;
        bytes callData;
    }

    struct Call3 {
        address target;
        bool allowFailure;
        bytes callData;
    }

    struct Call3Value {
        address target;
        bool allowFailure;
        uint256 value;
        bytes callData;
    }

    struct Result {
        bool success;
        bytes returnData;
    }

    /// @notice Backwards-compatible call aggregation with Multicall.
    /// @param calls An array of Call structs.
    /// @return blockNumber The block number where the calls were executed.
    /// @return returnData An array of bytes containing the responses.
    function aggregate(Call[] calldata calls)
        external
        payable
        returns (uint256 blockNumber, bytes[] memory returnData);

    /// @notice Aggregate calls, ensuring each returns success if required.
    /// @param calls An array of Call3 structs.
    /// @return returnData An array of Result structs.
    function aggregate3(Call3[] calldata calls) external payable returns (Result[] memory returnData);

    /// @notice Aggregate calls with a msg value.
    /// @notice Reverts if msg.value is less than the sum of the call values.
    /// @param calls An array of Call3Value structs.
    /// @return returnData An array of Result structs.
    function aggregate3Value(Call3Value[] calldata calls) external payable returns (Result[] memory returnData);

    /// @notice Backwards-compatible with Multicall2.
    /// @notice Aggregate calls and allow failures using tryAggregate.
    /// @param calls An array of Call structs.
    /// @return blockNumber The block number where the calls were executed.
    /// @return blockHash The hash of the block where the calls were executed.
    /// @return returnData An array of Result structs.
    function blockAndAggregate(Call[] calldata calls)
        external
        payable
        returns (uint256 blockNumber, bytes32 blockHash, Result[] memory returnData);

    /// @notice Gets the base fee of the given block.
    /// @notice Can revert if the BASEFEE opcode is not implemented by the given chain.
    function getBasefee() external view returns (uint256 basefee);

    /// @notice Returns the block hash for the given block number.
    /// @param blockNumber The block number.
    function getBlockHash(uint256 blockNumber) external view returns (bytes32 blockHash);

    /// @notice Returns the block number.
    function getBlockNumber() external view returns (uint256 blockNumber);

    /// @notice Returns the chain id.
    function getChainId() external view returns (uint256 chainid);

    /// @notice Returns the block coinbase.
    function getCurrentBlockCoinbase() external view returns (address coinbase);

    /// @notice Returns the block difficulty.
    function getCurrentBlockDifficulty() external view returns (uint256 difficulty);

    /// @notice Returns the block gas limit.
    function getCurrentBlockGasLimit() external view returns (uint256 gaslimit);

    /// @notice Returns the block timestamp.
    function getCurrentBlockTimestamp() external view returns (uint256 timestamp);

    /// @notice Returns the (ETH) balance of a given address.
    function getEthBalance(address addr) external view returns (uint256 balance);

    /// @notice Returns the block hash of the last block.
    function getLastBlockHash() external view returns (bytes32 blockHash);

    /// @notice Backwards-compatible with Multicall2.
    /// @notice Aggregate calls without requiring success.
    /// @param requireSuccess If true, require all calls to succeed.
    /// @param calls An array of Call structs.
    /// @return returnData An array of Result structs.
    function tryAggregate(bool requireSuccess, Call[] calldata calls)
        external
        payable
        returns (Result[] memory returnData);

    /// @notice Backwards-compatible with Multicall2.
    /// @notice Aggregate calls and allow failures using tryAggregate.
    /// @param calls An array of Call structs.
    /// @return blockNumber The block number where the calls were executed.
    /// @return blockHash The hash of the block where the calls were executed.
    /// @return returnData An array of Result structs.
    function tryBlockAndAggregate(bool requireSuccess, Call[] calldata calls)
        external
        payable
        returns (uint256 blockNumber, bytes32 blockHash, Result[] memory returnData);
}<|MERGE_RESOLUTION|>--- conflicted
+++ resolved
@@ -1,12 +1,7 @@
-<<<<<<< HEAD
-// SPDX-License-Identifier: MIT OR Apache-2.0
-pragma solidity >=0.8.13 <0.9.0;
-=======
 // SPDX-License-Identifier: MIT
 pragma solidity >=0.6.2 <0.9.0;
 
 pragma experimental ABIEncoderV2;
->>>>>>> 4e45a2de
 
 /// @title Multicall3
 /// @dev SEE: https://github.com/mds1/multicall3/blob/main/src/Multicall3.sol
